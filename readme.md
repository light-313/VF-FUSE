--- conflicted
+++ resolved
@@ -13,10 +13,6 @@
 
 ## Project Structure
 
-<<<<<<< HEAD
-
-=======
->>>>>>> e1eb64b4
 ```
 VF-FUSE/
 ├── best/                         # Best models and configurations
